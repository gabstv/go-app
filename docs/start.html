--- conflicted
+++ resolved
@@ -1,30 +1,5 @@
 <!DOCTYPE html>
 <html>
-<<<<<<< HEAD
-    <head>
-        <meta charset="UTF-8">
-        <meta httpequiv="Content-Type" content="text/html; charset=utf-8">
-        <meta name="author" content="Maxence Charriere">
-        <meta name="description" content="Documentation for the go-app package.">
-        <meta name="keywords" content="go-app, go, golang, app, pwa, progressive web app, webassembly, web assembly, gui, ui, user interface, graphical user interface, frontend, opensource, open source, github">
-        <meta content="#2e343a" name="theme-color">
-        <meta name="viewport" content="width=device-width, initial-scale=1, maximum-scale=1, user-scalable=0, viewport-fit=cover">
-        <title>
-            go-app documentation
-        </title>
-        <link rel="icon" type="image/png" href="https://storage.googleapis.com/murlok-github/icon-192.png">
-        <link href="https://storage.googleapis.com/murlok-github/icon-192.png" rel="apple-touch-icon">
-        <link rel="manifest" href="/manifest.webmanifest">
-        <link type="text/css" rel="stylesheet" href="/app.css">
-        <script defer src="/wasm_exec.js"></script>
-        <script defer src="/app.js"></script>
-        <link href="https://fonts.googleapis.com/css2?family=Montserrat:wght@400;500&display=swap" type="text/css" rel="stylesheet">
-        <link type="text/css" rel="stylesheet" href="https://fonts.googleapis.com/css2?family=Roboto&display=swap">
-        <link rel="stylesheet" href="/web/css/prism.css" type="text/css">
-        <link type="text/css" rel="stylesheet" href="/web/css/docs.css">
-        <script defer src="/web/js/prism.js"></script>
-        <!-- Global site tag (gtag.js) - Google Analytics -->
-=======
 <head>
 <meta charset="UTF-8">
 <meta httpequiv="Content-Type" content="text/html; charset=utf-8">
@@ -52,7 +27,6 @@
 <link rel="stylesheet" href="/web/css/docs.css" type="text/css">
 <script src="/web/js/prism.js" defer></script>
 <!-- Global site tag (gtag.js) - Google Analytics -->
->>>>>>> fc622e22
 			<script async src="https://www.googletagmanager.com/gtag/js?id=G-SW4FQEM9VM"></script>
 			<script>
 			  window.dataLayer = window.dataLayer || [];
