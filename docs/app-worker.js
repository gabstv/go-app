--- conflicted
+++ resolved
@@ -1,14 +1,7 @@
-<<<<<<< HEAD
-const cacheName = "app-" + "5b9b495dd37357d5183383b73754f3cbc3a72d32";
-
-self.addEventListener("install", event => {
-  console.log("installing app worker 5b9b495dd37357d5183383b73754f3cbc3a72d32");
-=======
 const cacheName = "app-" + "43470c611ef7d5f1dded0dc4ffe496d922f223bf";
 
 self.addEventListener("install", event => {
   console.log("installing app worker 43470c611ef7d5f1dded0dc4ffe496d922f223bf");
->>>>>>> fc622e22
   self.skipWaiting();
 
   event.waitUntil(
@@ -44,11 +37,7 @@
       );
     })
   );
-<<<<<<< HEAD
-  console.log("app worker 5b9b495dd37357d5183383b73754f3cbc3a72d32 is activated");
-=======
   console.log("app worker 43470c611ef7d5f1dded0dc4ffe496d922f223bf is activated");
->>>>>>> fc622e22
 });
 
 self.addEventListener("fetch", event => {
